import pandas as pd
import argparse
import pytz

from pathlib import Path
from weather_feature_type import WeatherFeatureType
<<<<<<< HEAD
from datetime import datetime


def _get_openweather_feature_name(weather_file_feature_name: WeatherFeatureType):
    """
    Util for mapping feature name with column name for open weather file
    :param weather_file_feature_name:
    :return: column name
    """
    feature_dict = {
        WeatherFeatureType.TEMPERATURE: 'temp'
    }
    return feature_dict.get(weather_file_feature_name)
=======


def main():
    parser = argparse.ArgumentParser(description='Merge csv feature with thermal values')
    parser.add_argument('--feature-file', metavar='feature_file', default='feature.csv',
                        type=Path, help='csv feature file')
    parser.add_argument('--weather-file', metavar='weather_file', default='weather.csv',
                        type=Path, help='csv weather file')
    parser.add_argument('--output-file', metavar='output_file', default='output.csv',
                        type=Path, help='csv output merged file')
    parser.add_argument('--open-weather-file', metavar='weather_file', default='open-weather.csv',
                        type=Path, help='csv open weather file')
    parser.add_argument('--weather-file-feature-name', default=WeatherFeatureType.TEMPERATURE,
                        choices=list(WeatherFeatureType), type=WeatherFeatureType.from_name,
                        help='feature name to be used with weather csv file')
    parser.add_argument('--open-weather-file-feature-name', default=WeatherFeatureType.TEMPERATURE,
                        choices=list(WeatherFeatureType), type=WeatherFeatureType.from_name,
                        help='feature name to be used with open weather csv file')
    parser.add_argument('--timezone', metavar='timezone', type=pytz.timezone, default='UTC',
                        help="timezone to be applied to concatenated dataframe")

    parser.set_defaults(open_weather=False)
    args = parser.parse_args()

    df_weather = pd.read_csv(args.weather_file, usecols=['datetime', args.weather_file_feature_name])
    df_feature = pd.read_csv(args.feature_file, usecols=['datetime', 'hive', 'feature'])
    df_weather['datetime'] = pd.to_datetime(df_weather['datetime'], utc=True)
    df_feature['datetime'] = pd.to_datetime(df_feature['datetime'], utc=True)
    df_feature.sort_values('datetime', inplace=True)
    df_weather.sort_values('datetime', inplace=True)

    df_weather_reindex = df_weather.set_index('datetime').reindex(df_feature.set_index('datetime').index,
                                                                  method='nearest', tolerance='50min').reset_index()
>>>>>>> f4c6fedf

    data = pd.merge(df_feature, df_weather_reindex, on='datetime').drop_duplicates()
    data['datetime'] = data['datetime'].dt.tz_convert(args.timezone)

<<<<<<< HEAD
def main():
    parser = argparse.ArgumentParser(description='Merge csv feature with thermal values')
    parser.add_argument('--feature-file', metavar='feature_file', default='feature.csv',
                        type=Path, help='csv feature file')
    parser.add_argument('--weather-file', metavar='weather_file', default='weather.csv',
                        type=Path, help='csv weather file')
    parser.add_argument('--open-weather-file', metavar='weather_file', type=Path,
                        help='csv supplementary open weather file')
    parser.add_argument('--output-file', metavar='output_file', default='output.csv',
                        type=Path, help='csv output merged file')
    parser.add_argument('--weather-file-feature-name', default=WeatherFeatureType.TEMPERATURE,
                        choices=list(WeatherFeatureType), type=WeatherFeatureType.from_name,
                        help='feature name to be used with weather csv file')
    parser.add_argument('--timezone', metavar='timezone', type=pytz.timezone, default='UTC',
                        help="timezone to be applied to concatenated dataframe")

    args = parser.parse_args()
=======
    if data[args.weather_feature_name].isna().sum() > 0:
        print(f'got some missing data on {args.weather_file_feature_name} with len '
              f'{data[args.weather_file_feature_name].isna().sum()}/{data[args.weather_file_feature_name].count()}'
              f' updating with open weather file...')
        # TODO implement
        return

    print(f'saving data to file {args.output_file}...')
    data.to_csv(args.output_file, index=False)
>>>>>>> f4c6fedf

    f_name = args.weather_file_feature_name.value

    df_weather = pd.read_csv(args.weather_file, usecols=['datetime', f_name])
    df_feature = pd.read_csv(args.feature_file, usecols=['datetime', 'hive', 'feature'])
    df_weather['datetime'] = pd.to_datetime(df_weather['datetime'], utc=True)
    df_feature['datetime'] = pd.to_datetime(df_feature['datetime'], utc=True)
    df_feature.sort_values('datetime', inplace=True)
    df_weather.sort_values('datetime', inplace=True)

    df_weather_reindex = df_weather.set_index('datetime').reindex(df_feature.set_index('datetime').index,
                                                                  method='nearest', tolerance='50min').reset_index()
    data = pd.merge(df_feature, df_weather_reindex, on='datetime').drop_duplicates()

    if data[f_name].isna().sum() and args.open_weather_file is not None:
        print(f'got some missing data on {args.weather_file_feature_name} with len '
              f'{data[f_name].isna().sum()}/{data[f_name].count()} updating with open weather file...')
        open_weather_col = _get_openweather_feature_name(args.weather_file_feature_name)
        df_open_weather = pd.read_csv(args.open_weather_file, usecols=['dt_iso', open_weather_col])
        df_open_weather.columns = ['datetime', f_name]
        df_open_weather['datetime'] = df_open_weather['datetime'].apply(
            lambda x: datetime.strptime(str(x), '%Y-%m-%d %H:%M:%S %z %Z'))
        df_open_weather.sort_values('datetime', inplace=True)
        df_open_weather[f_name] = df_open_weather[f_name].round()
        df_open_weather_reindex = df_open_weather.set_index('datetime').reindex(
            data.set_index('datetime').index, method='nearest', tolerance='65min').reset_index()
        data = data.set_index('datetime').fillna(df_open_weather_reindex.set_index('datetime')).reset_index()

    data['datetime'] = data['datetime'].dt.tz_convert(args.timezone)

    print(f'saving data to file {args.output_file}...')
    data.to_csv(args.output_file, index=False)
    print(f'success!')


if __name__ == "__main__":
    main()<|MERGE_RESOLUTION|>--- conflicted
+++ resolved
@@ -4,7 +4,6 @@
 
 from pathlib import Path
 from weather_feature_type import WeatherFeatureType
-<<<<<<< HEAD
 from datetime import datetime
 
 
@@ -18,46 +17,8 @@
         WeatherFeatureType.TEMPERATURE: 'temp'
     }
     return feature_dict.get(weather_file_feature_name)
-=======
 
 
-def main():
-    parser = argparse.ArgumentParser(description='Merge csv feature with thermal values')
-    parser.add_argument('--feature-file', metavar='feature_file', default='feature.csv',
-                        type=Path, help='csv feature file')
-    parser.add_argument('--weather-file', metavar='weather_file', default='weather.csv',
-                        type=Path, help='csv weather file')
-    parser.add_argument('--output-file', metavar='output_file', default='output.csv',
-                        type=Path, help='csv output merged file')
-    parser.add_argument('--open-weather-file', metavar='weather_file', default='open-weather.csv',
-                        type=Path, help='csv open weather file')
-    parser.add_argument('--weather-file-feature-name', default=WeatherFeatureType.TEMPERATURE,
-                        choices=list(WeatherFeatureType), type=WeatherFeatureType.from_name,
-                        help='feature name to be used with weather csv file')
-    parser.add_argument('--open-weather-file-feature-name', default=WeatherFeatureType.TEMPERATURE,
-                        choices=list(WeatherFeatureType), type=WeatherFeatureType.from_name,
-                        help='feature name to be used with open weather csv file')
-    parser.add_argument('--timezone', metavar='timezone', type=pytz.timezone, default='UTC',
-                        help="timezone to be applied to concatenated dataframe")
-
-    parser.set_defaults(open_weather=False)
-    args = parser.parse_args()
-
-    df_weather = pd.read_csv(args.weather_file, usecols=['datetime', args.weather_file_feature_name])
-    df_feature = pd.read_csv(args.feature_file, usecols=['datetime', 'hive', 'feature'])
-    df_weather['datetime'] = pd.to_datetime(df_weather['datetime'], utc=True)
-    df_feature['datetime'] = pd.to_datetime(df_feature['datetime'], utc=True)
-    df_feature.sort_values('datetime', inplace=True)
-    df_weather.sort_values('datetime', inplace=True)
-
-    df_weather_reindex = df_weather.set_index('datetime').reindex(df_feature.set_index('datetime').index,
-                                                                  method='nearest', tolerance='50min').reset_index()
->>>>>>> f4c6fedf
-
-    data = pd.merge(df_feature, df_weather_reindex, on='datetime').drop_duplicates()
-    data['datetime'] = data['datetime'].dt.tz_convert(args.timezone)
-
-<<<<<<< HEAD
 def main():
     parser = argparse.ArgumentParser(description='Merge csv feature with thermal values')
     parser.add_argument('--feature-file', metavar='feature_file', default='feature.csv',
@@ -75,18 +36,6 @@
                         help="timezone to be applied to concatenated dataframe")
 
     args = parser.parse_args()
-=======
-    if data[args.weather_feature_name].isna().sum() > 0:
-        print(f'got some missing data on {args.weather_file_feature_name} with len '
-              f'{data[args.weather_file_feature_name].isna().sum()}/{data[args.weather_file_feature_name].count()}'
-              f' updating with open weather file...')
-        # TODO implement
-        return
-
-    print(f'saving data to file {args.output_file}...')
-    data.to_csv(args.output_file, index=False)
->>>>>>> f4c6fedf
-
     f_name = args.weather_file_feature_name.value
 
     df_weather = pd.read_csv(args.weather_file, usecols=['datetime', f_name])
