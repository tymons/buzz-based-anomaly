import torch

from torch import nn
from models.base_model import BaseModel
import torch.nn.functional as F

from typing import Union, List


class Autoencoder(BaseModel):
    """ Vanilla autoencoder """

<<<<<<< HEAD
    def __init__(self, layers: List[int], latent_size: int, input_size: tuple,
=======
    def __init__(self, layers: List[int], latent_size: int, input_size: int,
>>>>>>> 7490052d
                 dropout: Union[List[float], float] = 0.2):
        super().__init__()

        self._layers = layers
        self._latent_size = latent_size
        self._dropout = [dropout] * len(layers) if isinstance(dropout, float) else dropout

        self.encoder = EncoderWithLatent(layers, latent_size, dropout, input_size)
        self.decoder = Decoder(layers[::-1], latent_size, dropout, input_size)

    def loss_fn(self, x: torch.Tensor, y: torch.Tensor) -> torch.Tensor:
        """
        Method for calculating loss function for pytorch model
        :param x: data input
        :param y: model output data
        :return: loss
        """
        mse = F.mse_loss(x, y, reduction='mean')
        return mse

    def forward(self, x):
        y = self.encoder(x)
        y = self.decoder(y)
        return y

    def inference(self, x):
        y = self.encoder(x)
        return y

    def get_params(self) -> dict:
        """
        Function for returning model layer sizes
        :return: dictionary with model layer sizes
        """
        return {
            'model_layers': self._layers,
            'model_latent': self._latent_size,
            'model_dropouts': self._dropout
        }


class Encoder(nn.Module):
    """ Class for encoder """

    def __init__(self, layer_sizes: List[int], dropout: List[float], input_size: Union[int, tuple]):
        super().__init__()

        self.MLP = nn.Sequential()

        # input layer
        self.MLP.add_module(name=f"L{0}", module=nn.Linear(input_size, layer_sizes[0]))
        self.MLP.add_module(name=f"A{0}", module=nn.ReLU())
        # following layers
        for i, (in_size, out_size) in enumerate(zip(layer_sizes[:-1], layer_sizes[1:]), 1):
            self.MLP.add_module(name=f"L{i}", module=nn.Linear(in_size, out_size))
            self.MLP.add_module(name=f"A{i}", module=nn.ReLU())
            self.MLP.add_module(name=f"D{i}", module=nn.Dropout(p=dropout[i]))

    def forward(self, x):
        x = self.MLP(x)
        return x


class Decoder(nn.Module):
    """ Class for decoder """

    def __init__(self, layer_sizes: List[int], latent_size: int, dropout: List[float],
                 output_size: Union[int, tuple]):
        super().__init__()

        self.MLP = nn.Sequential()

        input_size = latent_size
        for i, (in_size, out_size) in enumerate(zip([input_size] + layer_sizes[:-1], layer_sizes)):
            self.MLP.add_module(name=f"L{i}", module=nn.Linear(in_size, out_size))
            self.MLP.add_module(name=f"A{i}", module=nn.ReLU())
            self.MLP.add_module(name=f"D{i}", module=nn.Dropout(p=dropout[i]))
        # output layer
        self.MLP.add_module(name=f"L{len(layer_sizes) + 1}", module=nn.Linear(layer_sizes[-1], output_size))
        self.MLP.add_module(name="activation", module=nn.Sigmoid())

    def forward(self, z):
        x = self.MLP(z)
        return x


class EncoderWithLatent(Encoder):
    def __init__(self, layer_sizes: List[int], latent_size: int, dropout: List[float],
                 input_size: Union[int, tuple]):
        super().__init__(layer_sizes, dropout, input_size)
        # add last fc layer to get latent vector
        self.latent_layer = nn.Linear(layer_sizes[-1], latent_size)
        self.relu = nn.ReLU()

    def forward(self, x):
        x = self.MLP(x)
        x = self.latent_layer(x)
        x = self.relu(x)
        return x<|MERGE_RESOLUTION|>--- conflicted
+++ resolved
@@ -9,12 +9,7 @@
 
 class Autoencoder(BaseModel):
     """ Vanilla autoencoder """
-
-<<<<<<< HEAD
-    def __init__(self, layers: List[int], latent_size: int, input_size: tuple,
-=======
     def __init__(self, layers: List[int], latent_size: int, input_size: int,
->>>>>>> 7490052d
                  dropout: Union[List[float], float] = 0.2):
         super().__init__()
 
